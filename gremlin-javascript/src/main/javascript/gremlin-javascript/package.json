--- conflicted
+++ resolved
@@ -1,10 +1,6 @@
 {
   "name": "gremlin-javascript",
-<<<<<<< HEAD
-  "version": "3.3.2",
-=======
-  "version": "3.2.9-alpha1",
->>>>>>> 1592c4f3
+  "version": "3.3.3-alpha1",
   "description": "JavaScript Gremlin Language Variant",
   "author": "Apache TinkerPop team",
   "keywords": [
